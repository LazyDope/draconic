# draconic

The Draconic scripting language, designed to allow a safe in-memory runtime for user scripting with bindings to
native APIs hosted in the parent application.

Requires Python 3.8+.

## Notable Differences from Python

The Draconic language is based on, and implemented in, the CPython implementation of the Python language. However, there
are a number of notable differences between Draconic and Python:

### In-Place Operator Unfurling

In Python, in-place operators (e.g. `a += 1`) are handled differently from binary operators and assignments (
e.g. `a = a + 1`). In Draconic, all in-place operators are unfurled to their binary-operator equivalent. In most cases
this does not create a semantic difference, except in the following cases:

#### Dict/Set Union Operations

**Python**

```pycon
>>> a = {"a": 1, "b": 2}
>>> b = {"b": 3, "c": 4}
>>> a_reference = a

>>> a |= b
>>> a
{"a": 1, "b": 3, "c": 4}
>>> a_reference
{"a": 1, "b": 3, "c": 4}
>>> a is a_reference
True
```

**Draconic**

```pycon
>>> a = {"a": 1, "b": 2}
>>> b = {"b": 3, "c": 4}
>>> a_reference = a

>>> a |= b
>>> a
{"a": 1, "b": 3, "c": 4}
>>> a_reference
{"a": 1, "b": 2}
>>> a is a_reference
False
```

Use `dict.update()` or `set.update()` instead for an in-place operation.

#### Function Nonlocal References

**Python**

```pycon
>>> a = 1
>>> def incr_locally():
...     a += 1
...     return a
>>> incr_locally()
UnboundLocalError: local variable 'a' referenced before assignment
```

**Draconic**

```pycon
>>> a = 1
>>> def incr_locally():
...     a += 1
...     return a
>>> incr_locally()
2
```

### Unequal Patma Bindings

While Python checks that all bindings in a pattern matching case with multiple options are the same across all branches,
Draconic does not do any such check.

**Python**

```pycon
>>> a = 1
>>> match a:
...     case (1 as one) | (2 as two):
...         print(one)
SyntaxError: alternative patterns bind different names
```

**Draconic**

```pycon
>>> a = 1
>>> match a:
...     case (1 as one) | (2 as two):
...         print(one)
1
```

### Function Dunder Attributes

As access to `__dunder__` attributes is not allowed in Draconic, the `function.__name__` and `function.__doc__` 
attributes are exposed as `function.name` and `function.doc` instead.

**Python**

```pycon
>>> def foo():
...     """I am foo"""
...     pass
>>> print(foo.__name__)
foo
>>> print(foo.__doc__)
I am foo
```

**Draconic**

```pycon
>>> def foo():
...     """I am foo"""
...     pass
>>> print(foo.name)
foo
>>> print(foo.doc)
I am foo
```

<<<<<<< HEAD
### Starred Unpacking

Assigning to a starred variable outside of a tuple or list in Python throws a `SyntaxError`, but is valid in Draconic
=======
### Try/Except

As Draconic currently has no user-defined class implementation, it is impossible to provide a type by name to an 
`except` clause. Instead, Draconic requires `except` clause types to be a string literal or tuple of string literals.
These are matched against the name of the exception, with no subclass checking.
>>>>>>> 557cf642

**Python**

```pycon
<<<<<<< HEAD
>>> *a = [1, 2, 3]
SyntaxError: starred assignment target must be in a list or tuple
=======
>>> try:
...     1/0
... except Exception:
...     print("I catch all exceptions!")
... except ZeroDivisionError:
...     print("You divided by zero!")
I catch all exceptions!
>>>>>>> 557cf642
```

**Draconic**

```pycon
<<<<<<< HEAD
>>> *a = [1, 2, 3]
>>> a
[1, 2, 3]
```

This has syntactical equivalents in Python:

```pycon
>>> *a, = [1, 2, 3]
>>> [*b] = [1, 2, 3]
>>> (*c,) = [1, 2, 3]
>>> assert a == b == c == [1, 2, 3]
=======
>>> try:
...     1/0
... except "Exception":
...     print("I catch all exceptions!")
... except "ZeroDivisionError":
...     print("You divided by zero!")
You divided by zero!
>>>>>>> 557cf642
```<|MERGE_RESOLUTION|>--- conflicted
+++ resolved
@@ -130,25 +130,15 @@
 I am foo
 ```
 
-<<<<<<< HEAD
-### Starred Unpacking
-
-Assigning to a starred variable outside of a tuple or list in Python throws a `SyntaxError`, but is valid in Draconic
-=======
 ### Try/Except
 
 As Draconic currently has no user-defined class implementation, it is impossible to provide a type by name to an 
 `except` clause. Instead, Draconic requires `except` clause types to be a string literal or tuple of string literals.
 These are matched against the name of the exception, with no subclass checking.
->>>>>>> 557cf642
 
 **Python**
 
 ```pycon
-<<<<<<< HEAD
->>> *a = [1, 2, 3]
-SyntaxError: starred assignment target must be in a list or tuple
-=======
 >>> try:
 ...     1/0
 ... except Exception:
@@ -156,13 +146,34 @@
 ... except ZeroDivisionError:
 ...     print("You divided by zero!")
 I catch all exceptions!
->>>>>>> 557cf642
 ```
 
 **Draconic**
 
 ```pycon
-<<<<<<< HEAD
+>>> try:
+...     1/0
+... except "Exception":
+...     print("I catch all exceptions!")
+... except "ZeroDivisionError":
+...     print("You divided by zero!")
+You divided by zero!
+```
+
+### Starred Unpacking
+
+Assigning to a starred variable outside of a tuple or list in Python throws a `SyntaxError`, but is valid in Draconic
+
+**Python**
+
+```pycon
+>>> *a = [1, 2, 3]
+SyntaxError: starred assignment target must be in a list or tuple
+```
+
+**Draconic**
+
+```pycon
 >>> *a = [1, 2, 3]
 >>> a
 [1, 2, 3]
@@ -175,13 +186,4 @@
 >>> [*b] = [1, 2, 3]
 >>> (*c,) = [1, 2, 3]
 >>> assert a == b == c == [1, 2, 3]
-=======
->>> try:
-...     1/0
-... except "Exception":
-...     print("I catch all exceptions!")
-... except "ZeroDivisionError":
-...     print("You divided by zero!")
-You divided by zero!
->>>>>>> 557cf642
 ```